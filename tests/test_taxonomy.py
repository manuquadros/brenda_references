--- conflicted
+++ resolved
@@ -87,25 +87,6 @@
 
 
 def test_29345379():
-<<<<<<< HEAD
-    DOC_ID = 29345379
-    with BrendaDocDB(path=str(TESTDB_PATH)) as testdb_disk:
-        data = testdb_disk.as_dict()
-
-    with BrendaDocDB(path=str(TESTDB_DIR / "testdb_modified.json")) as testdb:
-        testdb._db.storage.write(data)
-        testdoc = testdb.documents.get(doc_id=DOC_ID)
-
-        assert (
-            "Nocardiopsis dassonvillei ATCC 23218"
-            in testdoc["other_organisms"].values()
-        )
-
-        fix_taxonomy.fix_taxonomy(testdb)
-        test_doc = testdb.documents.get(doc_id=DOC_ID)
-        assert testdb.strain_by_designation("ATCC 23218") is not None
-        assert "Nocardiopsis dassonvillei" in testdoc["bacteria"].values()
-=======
     DOC_ID = 755668
     data = load_disk_test_data()
 
@@ -133,5 +114,4 @@
         )
 
         for bac in bacteria:
-            assert bac in testdoc["bacteria"].values()
->>>>>>> 135c5290
+            assert bac in testdoc["bacteria"].values()